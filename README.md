--- conflicted
+++ resolved
@@ -120,13 +120,13 @@
 ## Algorithms
 
 **IPPO (parameter sharing).** A single PPO policy and value function are shared across all walkers. Each agent supplies its own observation; actions are sampled from a tanh‑squashed Gaussian. The training loop (`utils/training_loop_ppo.py`) collects per‑agent rollouts and applies the clipped PPO objective with GAE. Default settings: `eps_clip=0.2`, `entropy_coef=0.01`, `value_loss_coef=0.5`, `ppo_epochs=15`, `mini_batch_size=128`, gradient clip `0.5` (see `configs/ppo.yaml`).
-
-<<<<<<< HEAD
+![Video preview](readme/ppo.gif)
+
 **IDDPG.** Each agent has an actor μ(o) and critic Q(o,a) with replay and target networks (`agents/ddpg.py`). Two runners are provided: independent actors/critics (`policy/ddpg_independent.py`) and a parameter‑sharing actor variant (`policy/ddpg_shared.py`). Exploration uses Gaussian action noise; targets are computed with soft‑updated networks.
-=======
-![Video preview](readme/ppo.gif)
-
->>>>>>> 31c1e197
+
+
+
+
 
 **MADDPG.** Each agent keeps its own actor; training uses a centralized critic that takes the concatenated observations and actions of all agents (`agents/maddpg.py`). Joint replay is maintained; target actors provide bootstrap targets. Execution remains decentralized.
 
